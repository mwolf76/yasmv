--- conflicted
+++ resolved
@@ -914,11 +914,7 @@
     |  c=add_trans_command_topic
        { $res = c; }
 
-<<<<<<< HEAD
     |  c=check_trans_command_topic
-=======
-    |  c=check_fsm_command_topic
->>>>>>> b37bf875
        { $res = c; }
 
     |  c=check_init_command_topic
